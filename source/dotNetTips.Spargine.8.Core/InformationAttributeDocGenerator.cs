// ***********************************************************************
// Assembly         : DotNetTips.Spargine.8.Core
// Author           : David McCarter
// Created          : 11-16-2024
//
// Last Modified By : David McCarter
<<<<<<< HEAD
// Last Modified On : 12-28-2024
=======
// Last Modified On : 12-30-2024
>>>>>>> 2d9bfc1a
// ***********************************************************************
// <copyright file="InformationAttributeDocGenerator.cs" company="David McCarter - dotNetTips.com">
//     McCarter Consulting (David McCarter)
// </copyright>
// <summary></summary>
// ***********************************************************************

using System.Globalization;
using System.Reflection;
using System.Text;
using Microsoft.Extensions.ObjectPool;

//`![Spargine 8 -  #RockYourCode](6219C891F6330C65927FA249E739AC1F.png;https://bit.ly/Spargine )

namespace DotNetTips.Spargine.Core;

/// <summary>
/// Generates documentation for a given type based on the InformationAttribute.
/// </summary>
[Information(Status = Status.NeedsDocumentation, Documentation = "")]
public static class InformationAttributeDocGenerator
{
	/// <summary>
	/// The string builder pool
	/// </summary>
	private static readonly Lazy<ObjectPool<StringBuilder>> _stringBuilderPool =
		new(() => new DefaultObjectPoolProvider().CreateStringBuilderPool());

	/// <summary>
	/// Generates a documentation string for the specified type based on the InformationAttribute.
	/// </summary>
	/// <param name="type">The type for which to generate documentation.</param>
	/// <param name="sb">The StringBuilder to append the documentation to.</param>
	private static void GenerateDocument(Type type, StringBuilder sb)
	{
		type = type.ArgumentNotNull();

		_ = sb.AppendLine(CultureInfo.CurrentCulture, $"## {GetTypeName(type)}");
		_ = sb.AppendLine();

		var members = TypeHelper.GetMembersWithAttribute<InformationAttribute>(type).ToList();

		//Add document for class
		var classInfo = members.FirstOrDefault(p => p.MemberType == MemberTypes.TypeInfo);

		if (classInfo is not null)
		{
			GenerateMemberInfo(sb, classInfo);

			_ = members.Remove(classInfo);
		}

		foreach (var member in members.OrderBy(p => p.Name))
		{
			GenerateMemberInfo(sb, member);
		}

	}

	/// <summary>
	/// Generates member information documentation based on the InformationAttribute.
	/// </summary>
	/// <param name="sb">The StringBuilder to append the documentation to.</param>
	/// <param name="memberInfo">The member information to document.</param>
	private static void GenerateMemberInfo(StringBuilder sb, MemberInfo memberInfo)
	{
		//Get InfomationAttribute data
		var info = memberInfo.GetCustomAttribute<InformationAttribute>();

		if (memberInfo.MemberType != MemberTypes.TypeInfo)
		{
			_ = sb.AppendLine(CultureInfo.CurrentCulture, $"### {GetMemberSignature(memberInfo)}");
			_ = sb.AppendLine();
		}

		//Display main statuses first
		_ = sb.AppendLine(CultureInfo.CurrentCulture, $"* **Status:** {info.Status}");
		_ = sb.AppendLine(CultureInfo.CurrentCulture, $"* **Optimization Status:** {info.OptimizationStatus}");
		_ = sb.AppendLine(CultureInfo.CurrentCulture, $"* **BenchMarkStatus:** {info.BenchMarkStatus}");
		_ = sb.AppendLine(CultureInfo.CurrentCulture, $"* **Unit Test Status:** {info.UnitTestStatus}");

		if (info.Author.HasValue())
		{
			_ = sb.AppendLine(CultureInfo.CurrentCulture, $"* **Author:** {info.Author}");
		}


		if (info.CreatedOn != DateTimeOffset.MinValue)
		{
			_ = sb.AppendLine(CultureInfo.CurrentCulture, $"* **CreatedOn:** {info.CreatedOn.ToString("d", CultureInfo.CurrentCulture)}");
		}

		if (info.Description.HasValue())
		{
			_ = sb.AppendLine(CultureInfo.CurrentCulture, $"* **Description:** {info.Description}");
		}

		if (info.Documentation.HasValue())
		{
			_ = sb.AppendLine(CultureInfo.CurrentCulture, $"* **Documentation:** {info.Documentation}");
		}

		if (info.ModifiedBy.HasValue())
		{
			_ = sb.AppendLine(CultureInfo.CurrentCulture, $"* **Modified By:** {info.ModifiedBy}");
		}

		if (info.ModifiedOn != DateTimeOffset.MinValue)
		{
			_ = sb.AppendLine(CultureInfo.CurrentCulture, $"* **Modified On:** {info.ModifiedOn.ToString("d", CultureInfo.CurrentCulture)}");
		}

		_ = sb.AppendLine();
	}

	/// <summary>
	/// Gets the signature of the specified member.
	/// </summary>
	/// <param name="member">The member for which to get the signature.</param>
	/// <returns>A string representing the signature of the member.</returns>
	private static string GetMemberSignature(MemberInfo member)
	{

		switch (member.MemberType)
		{
			case MemberTypes.Constructor:
				var constructor = (ConstructorInfo)member;
				var constructorName = GetTypeName(constructor.DeclaringType); // Use the class name for the constructor
				var constructorParameters = constructor.GetParameters();
				var constructorParameterList = string.Join(", ", Array.ConvertAll(constructorParameters, p => $"{GetTypeName(p.ParameterType)} {p.Name}"));
				return $"{constructorName} ({constructorParameterList})";

			case MemberTypes.Method:
				var method = (MethodInfo)member;
				var returnType = GetTypeName(method.ReturnType);
				var methodName = method.Name;
				var parameters = method.GetParameters();
				var parameterList = string.Join(", ", Array.ConvertAll(parameters, p => $"{GetTypeName(p.ParameterType)} {p.Name}"));
				return $"{returnType} {methodName}({parameterList})";

			case MemberTypes.Property:
				var property = (PropertyInfo)member;
				return $"{GetTypeName(property.PropertyType)} {property.Name} {{ get; set; }}";

			case MemberTypes.Field:
				var field = (FieldInfo)member;
				return $"{GetTypeName(field.FieldType)} {field.Name}";

			case MemberTypes.Event:
				var eventInfo = (EventInfo)member;
				return $"event {eventInfo.EventHandlerType.Name} {eventInfo.Name}";

			default:
				return $"{member.MemberType} {member.Name}";
		}
	}

	private static string GetTypeName(Type type)
	{
		if (type.IsGenericType && type.Name.Contains('`', StringComparison.Ordinal))
		{
			// Handle generic types
			var typeName = _stringBuilderPool.Value.Get().Clear();
			var baseName = type.Name[..type.Name.IndexOf('`', StringComparison.Ordinal)];
			_ = typeName.Append(baseName);
			_ = typeName.Append('<');

			var genericArguments = type.GetGenericArguments();
			_ = typeName.Append(string.Join(", ", Array.ConvertAll(genericArguments, GetTypeName)));
			_ = typeName.Append('>');

			return typeName.ToString();
		}

		return type.Name;
	}

	/// <summary>
	/// Checks if the specified type or any of its members have the InformationAttribute.
	/// </summary>
	/// <param name="type">The type to check for the InformationAttribute.</param>
	/// <returns>True if the type or any of its members have the InformationAttribute; otherwise, false.</returns>
	private static bool HasInformationAttribute(Type type)
	{
		// Check if the type itself has the InformationAttribute
		if (Attribute.IsDefined(type, typeof(InformationAttribute)))
		{
			return true;
		}

		// Check if any of the members of the type have the InformationAttribute
		return type.GetMembers().Any(member => Attribute.IsDefined(member, typeof(InformationAttribute)));
	}

	/// <summary>
	/// Generates documentation for all types in the specified assembly.
	/// </summary>
	/// <param name="assembly">The assembly for which to generate documentation.</param>
	/// <returns>A string containing the generated documentation for the entire assembly.</returns>
	[Information(nameof(GenerateMarkdownDocumentForAssembly), "David McCarter", "11/18/2024", BenchMarkStatus = BenchMarkStatus.None, UnitTestStatus = UnitTestStatus.Completed, OptimizationStatus = OptimizationStatus.Completed, Status = Status.New)]
	public static string GenerateMarkdownDocumentForAssembly(Assembly assembly)
	{
		assembly = assembly.ArgumentNotNull();

		var sb = _stringBuilderPool.Value.Get().Clear();

		try
		{
			_ = sb.AppendLine(CultureInfo.CurrentCulture, $"# {assembly.GetName().Name} - {assembly.GetName().Version}");
			_ = sb.AppendLine();

			var types = assembly.GetTypes().Where(type => type != null && HasInformationAttribute(type)).ToArray();

			foreach (var type in types)
			{
				GenerateDocument(type, sb);
				_ = sb.AppendLine("*****");
			}

			_ = sb.AppendLine(CultureInfo.CurrentCulture, $"**Generated by Spargine - dotNetTips.com on {DateTime.UtcNow} UTC**");

			return sb.ToString();
		}
		finally
		{
			_stringBuilderPool.Value.Return(sb);
		}
	}

	/// <summary>
	/// Generates documentation for all types in the specified assembly and writes it to a file.
	/// </summary>
	/// <param name="assembly">The assembly for which to generate documentation.</param>
	/// <param name="path">The path where the documentation file will be saved.</param>
	/// <returns>The name of the file to which the documentation was written.</returns>
	/// <exception cref="ArgumentNullException">Thrown if <paramref name="assembly"/> is null.</exception>
	[Information(nameof(GenerateMarkdownDocumentForAssembly), "David McCarter", "11/18/2024", BenchMarkStatus = BenchMarkStatus.None, UnitTestStatus = UnitTestStatus.Completed, OptimizationStatus = OptimizationStatus.Completed, Status = Status.New)]
	public static string GenerateMarkdownDocumentForAssembly(Assembly assembly, string path)
	{
		var result = GenerateMarkdownDocumentForAssembly(assembly);

		// Use or create filename
		var fileName = Path.Combine(path, $"{assembly.GetName().Name}.info.md");

		File.WriteAllText(fileName, result);

		return fileName;
	}
}<|MERGE_RESOLUTION|>--- conflicted
+++ resolved
@@ -4,11 +4,7 @@
 // Created          : 11-16-2024
 //
 // Last Modified By : David McCarter
-<<<<<<< HEAD
-// Last Modified On : 12-28-2024
-=======
-// Last Modified On : 12-30-2024
->>>>>>> 2d9bfc1a
+// Last Modified On : 11-23-2024
 // ***********************************************************************
 // <copyright file="InformationAttributeDocGenerator.cs" company="David McCarter - dotNetTips.com">
 //     McCarter Consulting (David McCarter)
